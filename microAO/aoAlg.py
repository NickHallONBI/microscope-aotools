#!/usr/bin/env python
# -*- coding: utf-8 -*-

## Copyright (C) 2018 Nicholas Hall <nicholas.hall@dtc.ox.ac.uk>, Josh Edwards
## <Josh.Edwards222@gmail.com> & Jacopo Antonello
## <jacopo.antonello@dpag.ox.ac.uk>
##
## microAO is free software: you can redistribute it and/or modify
## it under the terms of the GNU General Public License as published by
## the Free Software Foundation, either version 3 of the License, or
## (at your option) any later version.
##
## microAO is distributed in the hope that it will be useful,
## but WITHOUT ANY WARRANTY; without even the implied warranty of
## MERCHANTABILITY or FITNESS FOR A PARTICULAR PURPOSE.  See the
## GNU General Public License for more details.
##
## You should have received a copy of the GNU General Public License
## along with microAO.  If not, see <http://www.gnu.org/licenses/>.

#Import required packs
import numpy as np
from scipy.ndimage.measurements import center_of_mass
from scipy.signal import tukey, gaussian
from skimage.filters import threshold_otsu
from scipy.optimize import curve_fit
import aotools
import scipy.stats as stats
from skimage.restoration import unwrap_phase
from scipy.integrate import trapz
import microAO.aoMetrics as metrics

def gaussian_funcion(x, a, b, c, d):
    return a + (b - a) * np.exp((-(x - c) ** 2) / (2 * d ** 2))

def quadratic_function(x, a, mu ,c):
    return (a*(x**2)) - (2*a*mu*x) + c

metric_function = {
    'fourier': metrics.measure_fourier_metric,
    'contrast': metrics.measure_contrast_metric,
    'fourier_power': metrics.measure_fourier_power_metric,
    'gradient': metrics.measure_gradient_metric,
    'second_moment': metrics.measure_second_moment_metric,
}

class AdaptiveOpticsFunctions():

    def __init__(self):
        self.mask = None
        self.fft_filter = None
        self.controlMatrix = None
        self.OTF_ring_mask = None
        self.metric = 'contrast'

    def set_mask(self,mask):
        self.mask = mask
        return

    def set_fft_filter(self,fft_filter):
        self.fft_filter = fft_filter
        return

    def set_controlMatrix(self, controlMatrix):
        self.controlMatrix = controlMatrix
        return

    def set_OTF_ring_mask(self, OTF_ring_mask):
        self.OTF_ring_mask = OTF_ring_mask
        return

    def set_metric(self, metric):
        if metric in metric_function.keys():
            self.metric = metric
        else:
            raise Exception("Error: %s is not a supported image quality metric" %metric)
        return

    def get_metric(self):
        return self.metric

    def make_mask(self, radius):
        diameter = radius * 2
        self.mask = np.sqrt((np.arange(-radius,radius)**2).reshape((diameter,1)) + (np.arange(-radius,radius)**2)) < radius
        return self.mask


    def bin_ndarray(self, ndarray, new_shape, operation='sum'):
        """

        Function acquired from Stack Overflow: https://stackoverflow.com/a/29042041. Stack Overflow or other Stack Exchange
        sites is cc-wiki (aka cc-by-sa) licensed and requires attribution.

        Bins an ndarray in all axes based on the target shape, by summing or
            averaging.

        Number of output dimensions must match number of input dimensions and
            new axes must divide old ones.

        Example
        -------

        m = np.arange(0,100,1).reshape((10,10))
        n = bin_ndarray(m, new_shape=(5,5), operation='sum')
        print(n)

        [[ 22  30  38  46  54]
         [102 110 118 126 134]
         [182 190 198 206 214]
         [262 270 278 286 294]
         [342 350 358 366 374]]

        """
        operation = operation.lower()
        if not operation in ['sum', 'mean']:
            raise ValueError("Operation not supported.")
        if ndarray.ndim != len(new_shape):
            raise ValueError("Shape mismatch: {} -> {}".format(ndarray.shape,
                                                               new_shape))
        compression_pairs = [(d, c//d) for d,c in zip(new_shape,
                                                      ndarray.shape)]
        flattened = [l for p in compression_pairs for l in p]
        ndarray = ndarray.reshape(flattened)
        for i in range(len(new_shape)):
            op = getattr(ndarray, operation)
            ndarray = op(-1*(i+1))
        return ndarray

    def mgcentroid(self, myim, mythr=0.0):
        assert(myim.dtype == np.float)

        myn1, myn2 = myim.shape
        myxx1, myxx2 = np.meshgrid(range(1, myn1 + 1), range(1, myn2 + 1))
        myim[myim < mythr] = 0
        mysum1 = np.sum((myxx1*myim).ravel())
        mysum2 = np.sum((myxx2*myim).ravel())
        mymass = np.sum(myim.ravel())
        return int(np.round(mysum1/mymass)), int(np.round(mysum2/mymass))

    def make_fft_filter(self, image, region=None):
        # Convert image to array and float
        data = np.asarray(image)

        if region is None:
            region = int(data.shape[0]/16)

        # Apply tukey window
        fringes = np.fft.fftshift(data)
        tukey_window = tukey(fringes.shape[0], .10, True)
        tukey_window = np.fft.fftshift(tukey_window.reshape(1, -1) * tukey_window.reshape(-1, 1))
        fringes_tukey = fringes * tukey_window

        # Perform fourier transform
        fftarray = np.fft.fft2(fringes_tukey)

        # Remove center section to allow finding of 1st order point
        fftarray = np.fft.fftshift(fftarray)
        find_cent = [int(fftarray.shape[1]/2),int(fftarray.shape[0]/ 2)]
        fftarray[find_cent[1]-region:find_cent[1]+region,find_cent[0]-region:find_cent[0]+region]=0.00001+0j

        # Find approximate position of first order point
        test_point = np.argmax(fftarray)
        test_point = [int(test_point % fftarray.shape[1]), int(test_point / fftarray.shape[1])]

        # Find first order point
        maxpoint = np.zeros(np.shape(test_point), dtype=int)
        maxpoint[:] = test_point[:]
        window = np.zeros((100, 100))

        for ii in range(10):
            try:
                window[:, :] = np.log(
                    abs(fftarray[maxpoint[1] - 50:maxpoint[1] + 50, maxpoint[0] - 50:maxpoint[0] + 50]))
            except ValueError as e:
                raise Exception("Interferometer stripes are too fine. Please make them coarser").with_traceback(e)
            thresh = threshold_otsu(window)
            binaryIm = window > thresh
            windowOtsu = window * binaryIm
            CoM = np.zeros((1, 2))
            CoM[0, :] = np.round(center_of_mass(windowOtsu))
            maxpoint[0] = maxpoint[0] - 50 + int(CoM[0, 1])
            maxpoint[1] = maxpoint[1] - 50 + int(CoM[0, 0])

        self.fft_filter = np.zeros(np.shape(fftarray))
        mask_di = int(data.shape[0]*(5.0/16.0))

        x_shift = np.min((0, abs(maxpoint[0] - mask_di), abs(maxpoint[0] - fftarray.shape[0]) - mask_di))
        y_shift = np.min((0, abs(maxpoint[1] - mask_di), abs(maxpoint[1] - fftarray.shape[1]) - mask_di))

        x = np.sin(np.linspace(0, np.pi, mask_di)) ** 2
        fourier_mask = np.outer(x, x.T)
        y_min = maxpoint[1] - int(np.floor((mask_di / 2.0))) + y_shift
        y_max = maxpoint[1] + int(np.ceil((mask_di / 2.0))) + y_shift
        x_min = maxpoint[0] - int(np.floor((mask_di / 2.0))) + x_shift
        x_max = maxpoint[0] + int(np.ceil((mask_di / 2.0))) + x_shift

        self.fft_filter[y_min:y_max, x_min:x_max] = fourier_mask
        self.fft_filter = np.roll(self.fft_filter, -x_shift, axis=1)
        self.fft_filter = np.roll(self.fft_filter, -y_shift, axis=0)
        return self.fft_filter

    def phase_unwrap(self,image):
        #Convert image to array and float
        data = np.asarray(image)

        #Apply tukey window
        fringes = np.fft.fftshift(data)
        tukey_window = tukey(fringes.shape[0], .10, True)
        tukey_window = np.fft.fftshift(tukey_window.reshape(1, -1)*tukey_window.reshape(-1, 1))
        fringes_tukey = fringes * tukey_window

        #Perform fourier transform
        fftarray = np.fft.fft2(fringes_tukey)

        #Apply Fourier filter
        M = np.fft.fftshift(self.fft_filter)
        fftarray_filt = fftarray * M
        fftarray_filt = np.fft.fftshift(fftarray_filt)

        #Roll data to the centre
        centre_y_array, centre_x_array = np.where(self.fft_filter == np.max(self.fft_filter))
        g1 = int(np.round(np.mean(centre_y_array)) - np.round(fftarray_filt.shape[0] // 2))
        g0 = int(np.round(np.mean(centre_x_array)) - np.round(fftarray_filt.shape[0] // 2))
        fftarray_filt = np.roll(fftarray_filt, -g0, axis=1)
        fftarray_filt = np.roll(fftarray_filt, -g1, axis=0)

        #Convert to real space
        fftarray_filt_shift = np.fft.fftshift(fftarray_filt)
        complex_phase = np.fft.fftshift(np.fft.ifft2(fftarray_filt_shift))

        #Find phase data by taking 2d arctan of imaginary and real parts
        phaseorder1 = np.zeros(complex_phase.shape)
        phaseorder1[:,:] = np.arctan2(complex_phase.imag,complex_phase.real)

        #Mask out edge region to allow unwrap to only use correct region
        phaseorder1mask = phaseorder1 * self.mask

        #Perform unwrap
        phaseorder1unwrap = unwrap_phase(phaseorder1mask)
        out = phaseorder1unwrap * self.mask
        return out

    def get_zernike_modes(self, image_unwrap, noZernikeModes, resize_dim = 128):
        #Resize image
        original_dim = int(np.shape(image_unwrap)[0])
        while original_dim%resize_dim is not 0:
            resize_dim -= 1

        if resize_dim < original_dim/resize_dim:
            resize_dim = int(np.round(original_dim/resize_dim))

        image_resize = self.bin_ndarray(image_unwrap, new_shape=(resize_dim,resize_dim), operation='mean')

        #Calculate Zernike mode
        zcoeffs_dbl = []
        num_pixels = np.count_nonzero(aotools.zernike(1, resize_dim))
        for i in range(1,(noZernikeModes+1)):
            intermediate = trapz(image_resize * aotools.zernike(i, resize_dim))
            zcoeffs_dbl.append(trapz(intermediate) / (num_pixels))
        coef = np.asarray(zcoeffs_dbl)
        return coef

    def create_control_matrix(self, zernikeAmps, pokeSteps, numActuators, pupil_ac=None, threshold=0.005):
        if np.any(pupil_ac) == None:
            pupil_ac = np.ones(numActuators)

        noZernikeModes = zernikeAmps.shape[1]

        slopes = np.zeros(noZernikeModes)
        intercepts = np.zeros(noZernikeModes)
        r_values = np.zeros(noZernikeModes)
        p_values = np.zeros(noZernikeModes)
        std_errs = np.zeros(noZernikeModes)

        C_mat = np.zeros((noZernikeModes, numActuators))
        offsets = np.zeros((noZernikeModes, numActuators))
        P_tests = np.zeros((noZernikeModes, numActuators))

        for ii in range(numActuators):
            if pupil_ac[ii] == 1:
                pokeSteps_trimmed = pokeSteps[np.where(pokeSteps[:, ii] != 0)[0], ii]
                zernikeModeAmp = zernikeAmps[np.where(pokeSteps[:, ii] != 0)[0], :]

                # Check that the influence slope for each actuator can actually be calculated
                if len(pokeSteps_trimmed) < 2:
                    raise Exception("Not enough Zernike mode values to calculate slope for actuator %i. "
                                    "Control matrix calculation will fail" % (ii + 1))
                    break

                # Fit a linear regression to get the relationship between actuator position and Zernike mode amplitude
                for kk in range(noZernikeModes):
                    try:
                        slopes[kk], intercepts[kk], r_values[kk], p_values[kk], std_errs[kk] = \
                            stats.linregress(pokeSteps_trimmed, zernikeModeAmp[:, kk])
                    except Exception as e:
                        print(e)

                # Input obtained slopes as the entries in the control matrix
                C_mat[:, ii] = slopes[:]
                offsets[:, ii] = intercepts[:]
                P_tests[:, ii] = p_values[:]
            else:
                print("Actuator %d is not in the pupil and therefore skipped" % (ii))
        print("Computing Control Matrix")
        self.controlMatrix = np.linalg.pinv(C_mat, rcond=threshold)
        print("Control Matrix computed")
        return self.controlMatrix

    def ac_pos_from_zernike(self, applied_z_modes, numActuators):
        if int(np.shape(applied_z_modes)[0]) < int(np.shape(self.controlMatrix)[1]):
            pad_length = int(np.shape(self.controlMatrix)[1]) - int(np.shape(applied_z_modes)[0])
            applied_z_modes = np.pad(applied_z_modes, (0,pad_length), 'constant')
        elif int(np.shape(applied_z_modes)[0]) > int(np.shape(self.controlMatrix)[1]):
            applied_z_modes = applied_z_modes[:int(np.shape(self.controlMatrix)[1])]
        else:
            pass

        actuator_pos = np.dot(self.controlMatrix, applied_z_modes)

        try:
            assert len(actuator_pos) == numActuators
        except:
            raise Exception

        return actuator_pos

    def measure_metric(self, image, **kwargs):
        metric = metric_function[self.metric](image, **kwargs)
        return metric

    def find_zernike_amp_sensorless(self, image_stack, zernike_amplitudes, wavelength=500 * 10 ** -9, NA=1.1,
                               pixel_size=0.1193 * 10 ** -6):
        metrics_measured = []
        for ii in range(image_stack.shape[0]):
            print("Measuring metric %i/%i" % (ii + 1, image_stack.shape[0]))
            metric_measured = metric_function[self.metric](image_stack[ii, :, :], wavelength=wavelength, NA=NA,
                                                          pixel_size=pixel_size)
            metrics_measured.append(metric_measured)
        metrics_measured = np.asarray(metrics_measured)

        print("Metrics measured")

        print("Fitting metric polynomial")
        z_l_bound = np.min(zernike_amplitudes) - (0.25*(np.max(zernike_amplitudes) - np.min(zernike_amplitudes)))
        z_u_bound = np.min(zernike_amplitudes) + (0.25*(np.max(zernike_amplitudes) - np.min(zernike_amplitudes)))
        try:
            [a, mean, c], pcov = curve_fit(quadratic_function, zernike_amplitudes, metrics_measured,
                                           bounds=([0, z_l_bound, np.NINF], [np.Inf, z_u_bound, np.Inf]))
            print("Calculating amplitude present")
<<<<<<< HEAD
            if a < 0:
                print_message = "Fitting converged on minima. Defaulting to 0 amplitude."
                print(print_message)
                mean = 0
            else:
                mean = b/(2*a)
                print_message = "Amplitude calculated successfully"
=======
>>>>>>> 502a7b5f
        except RuntimeError:
            max_from_mean_var = (np.max(metrics_measured) - np.min(metrics_measured))/np.mean(metrics_measured)
            if max_from_mean_var >= 0.1:
                print_message = "Could not accurately fit metric polynomial. Using maximum metric amplitude"
                print(print_message)
                mean = zernike_amplitudes[metrics_measured==np.max(metrics_measured)]
            else:
                print_message = "Could not accurately fit metric polynomial. Defaulting to 0 amplitude."
                print(print_message)
                mean = 0

        amplitude_present = -1.0 * mean
        print("Amplitude calculated = %f" % amplitude_present)
        return amplitude_present, print_message

    def get_zernike_modes_sensorless(self, full_image_stack, full_zernike_applied, nollZernike,
                                     wavelength=500 * 10 ** -9, NA=1.1, pixel_size=0.1193 * 10 ** -6):
        numMes = int(full_zernike_applied.shape[0]/nollZernike.shape[0])

        coef = np.zeros(full_zernike_applied.shape[1])
        for ii in range(nollZernike.shape[0]):
            image_stack = full_image_stack[ii * numMes:(ii + 1) * numMes,:,:]
            zernike_applied = full_zernike_applied[ii * numMes:(ii + 1) * numMes,nollZernike[ii]-1]
            print("Calculating Zernike amplitude %i/%i" %(ii+1, nollZernike.shape[0]))
            amp = self.find_zernike_amp_sensorless(image_stack, zernike_applied, wavelength=wavelength, NA=NA,
                                                   pixel_size=pixel_size)
            coef[nollZernike[ii]-1] = amp

        return coef<|MERGE_RESOLUTION|>--- conflicted
+++ resolved
@@ -347,7 +347,6 @@
             [a, mean, c], pcov = curve_fit(quadratic_function, zernike_amplitudes, metrics_measured,
                                            bounds=([0, z_l_bound, np.NINF], [np.Inf, z_u_bound, np.Inf]))
             print("Calculating amplitude present")
-<<<<<<< HEAD
             if a < 0:
                 print_message = "Fitting converged on minima. Defaulting to 0 amplitude."
                 print(print_message)
@@ -355,8 +354,6 @@
             else:
                 mean = b/(2*a)
                 print_message = "Amplitude calculated successfully"
-=======
->>>>>>> 502a7b5f
         except RuntimeError:
             max_from_mean_var = (np.max(metrics_measured) - np.min(metrics_measured))/np.mean(metrics_measured)
             if max_from_mean_var >= 0.1:
