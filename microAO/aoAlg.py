#!/usr/bin/env python
# -*- coding: utf-8 -*-

## Copyright (C) 2018 Nicholas Hall <nicholas.hall@dtc.ox.ac.uk>, Josh Edwards
## <Josh.Edwards222@gmail.com> & Jacopo Antonello
## <jacopo.antonello@dpag.ox.ac.uk>
##
## microAO is free software: you can redistribute it and/or modify
## it under the terms of the GNU General Public License as published by
## the Free Software Foundation, either version 3 of the License, or
## (at your option) any later version.
##
## microAO is distributed in the hope that it will be useful,
## but WITHOUT ANY WARRANTY; without even the implied warranty of
## MERCHANTABILITY or FITNESS FOR A PARTICULAR PURPOSE.  See the
## GNU General Public License for more details.
##
## You should have received a copy of the GNU General Public License
## along with microAO.  If not, see <http://www.gnu.org/licenses/>.

#Import required packs
import numpy as np
from scipy.ndimage.measurements import center_of_mass
from scipy.signal import tukey, gaussian
from skimage.filters import threshold_otsu
from scipy.optimize import curve_fit
import aotools
import scipy.stats as stats
from skimage.restoration import unwrap_phase
from scipy.integrate import trapz
import microAO.aoMetrics as metrics

def gaussian_funcion(x, a, b, c, d):
    return a + (b - a) * np.exp((-(x - c) ** 2) / (2 * d ** 2))

<<<<<<< HEAD
def make_ring_mask(size, inner_rad, outer_rad):
    radius = int(size[0] / 2)

    outer_mask = np.sqrt((np.arange(-radius, radius) ** 2).reshape((radius * 2, 1)) + (
            np.arange(-radius, radius) ** 2)) < outer_rad

    inner_mask_neg = np.sqrt((np.arange(-radius, radius) ** 2).reshape((radius * 2, 1)) + (
            np.arange(-radius, radius) ** 2)) < inner_rad
    inner_mask = (inner_mask_neg - 1) * -1
    ring_mask = outer_mask * inner_mask
    return ring_mask

def measure_fourier_metric(image, wavelength=500 * 10 ** -9, NA=1.1,
                            pixel_size=0.1193 * 10 ** -6):
    ray_crit_dist = (1.22 * wavelength) / (2 * NA)
    ray_crit_freq = 1 / ray_crit_dist
    max_freq = 1 / (2 * pixel_size)
    freq_ratio = ray_crit_freq / max_freq
    OTF_outer_rad = (freq_ratio) * (np.shape(image)[0] / 2)

    im_shift = np.fft.fftshift(image)
    tukey_window = tukey(im_shift.shape[0], .10, True)
    tukey_window = np.fft.fftshift(tukey_window.reshape(1, -1) * tukey_window.reshape(-1, 1))
    im_tukey = im_shift * tukey_window
    fftarray = np.fft.fftshift(np.fft.fft2(im_tukey))

    fftarray_sq_log = np.log(np.real(fftarray * np.conj(fftarray)))

    cent2corner = np.sqrt(2 * ((image.shape[0] / 2) ** 2))
    rad_to_corner = cent2corner - OTF_outer_rad
    noise_corner_size = int(np.round(np.sqrt((rad_to_corner ** 2) / 2) * 0.9))
    noise = (fftarray_sq_log[0:noise_corner_size, 0:noise_corner_size] +
            fftarray_sq_log[0:noise_corner_size, -noise_corner_size:] +
            fftarray_sq_log[-noise_corner_size:, 0:noise_corner_size] +
            fftarray_sq_log[-noise_corner_size:, -noise_corner_size:]) / 4
    threshold = np.mean(noise) * 1.125

    ring_mask = make_ring_mask(np.shape(image),0.1 * OTF_outer_rad, OTF_outer_rad)
    freq_above_noise = (fftarray_sq_log > threshold) * ring_mask
    metric = np.count_nonzero(freq_above_noise)
    return metric

def measure_contrast_metric(image, **kwargs):
    return (np.max(image) - np.min(image))/(np.max(image) + np.min(image))

metric_function = {
    'fourier': measure_fourier_metric,
    'contrast': measure_contrast_metric,
=======
metric_function = {
    'fourier': metrics.measure_fourier_metric,
    'contrast': metrics.measure_contrast_metric,
    'fourier_power': metrics.measure_fourier_power_metric,
    'gradient': metrics.measure_gradient_metric,
    'second_moment': metrics.measure_second_moment_metric,
>>>>>>> 3b7f5855
}

class AdaptiveOpticsFunctions():

    def __init__(self):
        self.mask = None
        self.fft_filter = None
        self.controlMatrix = None
        self.OTF_ring_mask = None
        self.metric = 'fourier'

    def set_mask(self,mask):
        self.mask = mask
        return

    def set_fft_filter(self,fft_filter):
        self.fft_filter = fft_filter
        return

    def set_controlMatrix(self, controlMatrix):
        self.controlMatrix = controlMatrix
        return

    def set_OTF_ring_mask(self, OTF_ring_mask):
        self.OTF_ring_mask = OTF_ring_mask
        return

    def set_metric(self, metric):
        if metric in metric_function.keys():
            self.metric = metric
        else:
            raise Exception("Error: %s is not a supported image quality metric" %metric)
        return

    def get_metric(self):
        return self.metric

    def make_mask(self, radius):
        diameter = radius * 2
        self.mask = np.sqrt((np.arange(-radius,radius)**2).reshape((diameter,1)) + (np.arange(-radius,radius)**2)) < radius
        return self.mask


    def bin_ndarray(self, ndarray, new_shape, operation='sum'):
        """

        Function acquired from Stack Overflow: https://stackoverflow.com/a/29042041. Stack Overflow or other Stack Exchange
        sites is cc-wiki (aka cc-by-sa) licensed and requires attribution.

        Bins an ndarray in all axes based on the target shape, by summing or
            averaging.

        Number of output dimensions must match number of input dimensions and
            new axes must divide old ones.

        Example
        -------

        m = np.arange(0,100,1).reshape((10,10))
        n = bin_ndarray(m, new_shape=(5,5), operation='sum')
        print(n)

        [[ 22  30  38  46  54]
         [102 110 118 126 134]
         [182 190 198 206 214]
         [262 270 278 286 294]
         [342 350 358 366 374]]

        """
        operation = operation.lower()
        if not operation in ['sum', 'mean']:
            raise ValueError("Operation not supported.")
        if ndarray.ndim != len(new_shape):
            raise ValueError("Shape mismatch: {} -> {}".format(ndarray.shape,
                                                               new_shape))
        compression_pairs = [(d, c//d) for d,c in zip(new_shape,
                                                      ndarray.shape)]
        flattened = [l for p in compression_pairs for l in p]
        ndarray = ndarray.reshape(flattened)
        for i in range(len(new_shape)):
            op = getattr(ndarray, operation)
            ndarray = op(-1*(i+1))
        return ndarray

    def mgcentroid(self, myim, mythr=0.0):
        assert(myim.dtype == np.float)

        myn1, myn2 = myim.shape
        myxx1, myxx2 = np.meshgrid(range(1, myn1 + 1), range(1, myn2 + 1))
        myim[myim < mythr] = 0
        mysum1 = np.sum((myxx1*myim).ravel())
        mysum2 = np.sum((myxx2*myim).ravel())
        mymass = np.sum(myim.ravel())
        return int(np.round(mysum1/mymass)), int(np.round(mysum2/mymass))

    def make_fft_filter(self, image, region=None):
        # Convert image to array and float
        data = np.asarray(image)

        if region is None:
            region = int(data.shape[0]/16)

        # Apply tukey window
        fringes = np.fft.fftshift(data)
        tukey_window = tukey(fringes.shape[0], .10, True)
        tukey_window = np.fft.fftshift(tukey_window.reshape(1, -1) * tukey_window.reshape(-1, 1))
        fringes_tukey = fringes * tukey_window

        # Perform fourier transform
        fftarray = np.fft.fft2(fringes_tukey)

        # Remove center section to allow finding of 1st order point
        fftarray = np.fft.fftshift(fftarray)
        find_cent = [int(fftarray.shape[1]/2),int(fftarray.shape[0]/ 2)]
        fftarray[find_cent[1]-region:find_cent[1]+region,find_cent[0]-region:find_cent[0]+region]=0.00001+0j

        # Find approximate position of first order point
        test_point = np.argmax(fftarray)
        test_point = [int(test_point % fftarray.shape[1]), int(test_point / fftarray.shape[1])]

        # Find first order point
        maxpoint = np.zeros(np.shape(test_point), dtype=int)
        maxpoint[:] = test_point[:]
        window = np.zeros((100, 100))

        for ii in range(10):
            try:
                window[:, :] = np.log(
                    abs(fftarray[maxpoint[1] - 50:maxpoint[1] + 50, maxpoint[0] - 50:maxpoint[0] + 50]))
            except ValueError as e:
                raise Exception("Interferometer stripes are too fine. Please make them coarser").with_traceback(e)
            thresh = threshold_otsu(window)
            binaryIm = window > thresh
            windowOtsu = window * binaryIm
            CoM = np.zeros((1, 2))
            CoM[0, :] = np.round(center_of_mass(windowOtsu))
            maxpoint[0] = maxpoint[0] - 50 + int(CoM[0, 1])
            maxpoint[1] = maxpoint[1] - 50 + int(CoM[0, 0])

        self.fft_filter = np.zeros(np.shape(fftarray))
        mask_di = int(data.shape[0]*(5.0/16.0))

        x_shift = np.min((0, abs(maxpoint[0] - mask_di), abs(maxpoint[0] - fftarray.shape[0]) - mask_di))
        y_shift = np.min((0, abs(maxpoint[1] - mask_di), abs(maxpoint[1] - fftarray.shape[1]) - mask_di))

        x = np.sin(np.linspace(0, np.pi, mask_di)) ** 2
        fourier_mask = np.outer(x, x.T)
        y_min = maxpoint[1] - int(np.floor((mask_di / 2.0))) + y_shift
        y_max = maxpoint[1] + int(np.ceil((mask_di / 2.0))) + y_shift
        x_min = maxpoint[0] - int(np.floor((mask_di / 2.0))) + x_shift
        x_max = maxpoint[0] + int(np.ceil((mask_di / 2.0))) + x_shift

        self.fft_filter[y_min:y_max, x_min:x_max] = fourier_mask
        self.fft_filter = np.roll(self.fft_filter, -x_shift, axis=1)
        self.fft_filter = np.roll(self.fft_filter, -y_shift, axis=0)
        return self.fft_filter

    def phase_unwrap(self,image):
        #Convert image to array and float
        data = np.asarray(image)

        #Apply tukey window
        fringes = np.fft.fftshift(data)
        tukey_window = tukey(fringes.shape[0], .10, True)
        tukey_window = np.fft.fftshift(tukey_window.reshape(1, -1)*tukey_window.reshape(-1, 1))
        fringes_tukey = fringes * tukey_window

        #Perform fourier transform
        fftarray = np.fft.fft2(fringes_tukey)

        #Apply Fourier filter
        M = np.fft.fftshift(self.fft_filter)
        fftarray_filt = fftarray * M
        fftarray_filt = np.fft.fftshift(fftarray_filt)

        #Roll data to the centre
        centre_y_array, centre_x_array = np.where(self.fft_filter == np.max(self.fft_filter))
        g1 = int(np.round(np.mean(centre_y_array)) - np.round(fftarray_filt.shape[0] // 2))
        g0 = int(np.round(np.mean(centre_x_array)) - np.round(fftarray_filt.shape[0] // 2))
        fftarray_filt = np.roll(fftarray_filt, -g0, axis=1)
        fftarray_filt = np.roll(fftarray_filt, -g1, axis=0)

        #Convert to real space
        fftarray_filt_shift = np.fft.fftshift(fftarray_filt)
        complex_phase = np.fft.fftshift(np.fft.ifft2(fftarray_filt_shift))

        #Find phase data by taking 2d arctan of imaginary and real parts
        phaseorder1 = np.zeros(complex_phase.shape)
        phaseorder1[:,:] = np.arctan2(complex_phase.imag,complex_phase.real)

        #Mask out edge region to allow unwrap to only use correct region
        phaseorder1mask = phaseorder1 * self.mask

        #Perform unwrap
        phaseorder1unwrap = unwrap_phase(phaseorder1mask)
        out = phaseorder1unwrap * self.mask
        return out

    def get_zernike_modes(self, image_unwrap, noZernikeModes, resize_dim = 128):
        #Resize image
        original_dim = int(np.shape(image_unwrap)[0])
        while original_dim%resize_dim is not 0:
            resize_dim -= 1

        if resize_dim < original_dim/resize_dim:
            resize_dim = int(np.round(original_dim/resize_dim))

        image_resize = self.bin_ndarray(image_unwrap, new_shape=(resize_dim,resize_dim), operation='mean')

        #Calculate Zernike mode
        zcoeffs_dbl = []
        num_pixels = np.count_nonzero(aotools.zernike(1, resize_dim))
        for i in range(1,(noZernikeModes+1)):
            intermediate = trapz(image_resize * aotools.zernike(i, resize_dim))
            zcoeffs_dbl.append(trapz(intermediate) / (num_pixels))
        coef = np.asarray(zcoeffs_dbl)
        return coef

    def create_control_matrix(self, zernikeAmps, pokeSteps, numActuators, pupil_ac=None, threshold=0.005):
        if np.any(pupil_ac) == None:
            pupil_ac = np.ones(numActuators)

        noZernikeModes = zernikeAmps.shape[1]

        slopes = np.zeros(noZernikeModes)
        intercepts = np.zeros(noZernikeModes)
        r_values = np.zeros(noZernikeModes)
        p_values = np.zeros(noZernikeModes)
        std_errs = np.zeros(noZernikeModes)

        C_mat = np.zeros((noZernikeModes, numActuators))
        offsets = np.zeros((noZernikeModes, numActuators))
        P_tests = np.zeros((noZernikeModes, numActuators))

        for ii in range(numActuators):
            if pupil_ac[ii] == 1:
                pokeSteps_trimmed = pokeSteps[np.where(pokeSteps[:, ii] != 0)[0], ii]
                zernikeModeAmp = zernikeAmps[np.where(pokeSteps[:, ii] != 0)[0], :]

                # Check that the influence slope for each actuator can actually be calculated
                if len(pokeSteps_trimmed) < 2:
                    raise Exception("Not enough Zernike mode values to calculate slope for actuator %i. "
                                    "Control matrix calculation will fail" % (ii + 1))
                    break

                # Fit a linear regression to get the relationship between actuator position and Zernike mode amplitude
                for kk in range(noZernikeModes):
                    try:
                        slopes[kk], intercepts[kk], r_values[kk], p_values[kk], std_errs[kk] = \
                            stats.linregress(pokeSteps_trimmed, zernikeModeAmp[:, kk])
                    except Exception as e:
                        print(e)

                # Input obtained slopes as the entries in the control matrix
                C_mat[:, ii] = slopes[:]
                offsets[:, ii] = intercepts[:]
                P_tests[:, ii] = p_values[:]
            else:
                print("Actuator %d is not in the pupil and therefore skipped" % (ii))
        print("Computing Control Matrix")
        self.controlMatrix = np.linalg.pinv(C_mat, rcond=threshold)
        print("Control Matrix computed")
        return self.controlMatrix

    def ac_pos_from_zernike(self, applied_z_modes, numActuators):
        if int(np.shape(applied_z_modes)[0]) < int(np.shape(self.controlMatrix)[1]):
            pad_length = int(np.shape(applied_z_modes)[0]) - int(np.shape(self.controlMatrix)[1])
            np.pad(applied_z_modes, (0,pad_length), 'constant')
        elif int(np.shape(applied_z_modes)[0]) > int(np.shape(self.controlMatrix)[1]):
            applied_z_modes = applied_z_modes[:int(np.shape(self.controlMatrix)[1])]
        else:
            pass

        actuator_pos = np.dot(self.controlMatrix, applied_z_modes)

        try:
            assert len(actuator_pos) == numActuators
        except:
            raise Exception

        return actuator_pos

    def find_zernike_amp_sensorless(self, image_stack, zernike_amplitudes, wavelength=500 * 10 ** -9, NA=1.1,
                               pixel_size=0.1193 * 10 ** -6):
        metrics_measured = []
        for ii in range(image_stack.shape[0]):
            print("Measuring metric %i/%i" % (ii + 1, image_stack.shape[0]))
            metric_measured = metric_function[self.metric](image_stack[ii, :, :], wavelength=wavelength, NA=NA,
                                                          pixel_size=pixel_size)
            metrics_measured.append(metric_measured)
        metrics_measured = np.asarray(metrics_measured)

        print("Metrics measured")

        print("Fitting metric polynomial")
        try:
            [offset, normalising, mean, std_dev], pcov = curve_fit(gaussian_funcion, zernike_amplitudes, metrics_measured)
            print("Calculating amplitude present")
            if (normalising - offset) < 0:
                print("Fitting converged on minima. Defaulting to 0 amplitude.")
                mean = 0
        except RuntimeError:
            max_from_mean_var = (np.max(metrics_measured) - np.min(metrics_measured))/np.mean(metrics_measured)
            if max_from_mean_var >= 0.1:
                print("Could not accurately fit metric polynomial. Using maximum metric amplitude")
                mean = zernike_amplitudes[metrics_measured==np.max(metrics_measured)]
            else:
                print("Could not accurately fit metric polynomial. Defaulting to 0 amplitude.")
                mean = 0

        amplitude_present = -1.0 * mean
        print("Amplitude calculated = %f" % amplitude_present)
        return amplitude_present

    def get_zernike_modes_sensorless(self, full_image_stack, full_zernike_applied, nollZernike,
                                     wavelength=500 * 10 ** -9, NA=1.1, pixel_size=0.1193 * 10 ** -6):
        numMes = full_zernike_applied.shape[0]/nollZernike.shape[0]

        coef = np.zeros(full_zernike_applied.shape[1])
        for ii in range(nollZernike.shape[0]):
            image_stack = full_image_stack[ii * numMes:(ii + 1) * numMes,:,:]
            zernike_applied = full_zernike_applied[ii * numMes:(ii + 1) * numMes,nollZernike[ii]-1]
            print("Calculating Zernike amplitude %i/%i" %(ii+1, nollZernike.shape[0]))
            amp = self.find_zernike_amp_sensorless(image_stack, zernike_applied, wavelength=wavelength, NA=NA,
                                                   pixel_size=pixel_size)
            coef[nollZernike[ii]-1] = amp

        return coef<|MERGE_RESOLUTION|>--- conflicted
+++ resolved
@@ -33,63 +33,12 @@
 def gaussian_funcion(x, a, b, c, d):
     return a + (b - a) * np.exp((-(x - c) ** 2) / (2 * d ** 2))
 
-<<<<<<< HEAD
-def make_ring_mask(size, inner_rad, outer_rad):
-    radius = int(size[0] / 2)
-
-    outer_mask = np.sqrt((np.arange(-radius, radius) ** 2).reshape((radius * 2, 1)) + (
-            np.arange(-radius, radius) ** 2)) < outer_rad
-
-    inner_mask_neg = np.sqrt((np.arange(-radius, radius) ** 2).reshape((radius * 2, 1)) + (
-            np.arange(-radius, radius) ** 2)) < inner_rad
-    inner_mask = (inner_mask_neg - 1) * -1
-    ring_mask = outer_mask * inner_mask
-    return ring_mask
-
-def measure_fourier_metric(image, wavelength=500 * 10 ** -9, NA=1.1,
-                            pixel_size=0.1193 * 10 ** -6):
-    ray_crit_dist = (1.22 * wavelength) / (2 * NA)
-    ray_crit_freq = 1 / ray_crit_dist
-    max_freq = 1 / (2 * pixel_size)
-    freq_ratio = ray_crit_freq / max_freq
-    OTF_outer_rad = (freq_ratio) * (np.shape(image)[0] / 2)
-
-    im_shift = np.fft.fftshift(image)
-    tukey_window = tukey(im_shift.shape[0], .10, True)
-    tukey_window = np.fft.fftshift(tukey_window.reshape(1, -1) * tukey_window.reshape(-1, 1))
-    im_tukey = im_shift * tukey_window
-    fftarray = np.fft.fftshift(np.fft.fft2(im_tukey))
-
-    fftarray_sq_log = np.log(np.real(fftarray * np.conj(fftarray)))
-
-    cent2corner = np.sqrt(2 * ((image.shape[0] / 2) ** 2))
-    rad_to_corner = cent2corner - OTF_outer_rad
-    noise_corner_size = int(np.round(np.sqrt((rad_to_corner ** 2) / 2) * 0.9))
-    noise = (fftarray_sq_log[0:noise_corner_size, 0:noise_corner_size] +
-            fftarray_sq_log[0:noise_corner_size, -noise_corner_size:] +
-            fftarray_sq_log[-noise_corner_size:, 0:noise_corner_size] +
-            fftarray_sq_log[-noise_corner_size:, -noise_corner_size:]) / 4
-    threshold = np.mean(noise) * 1.125
-
-    ring_mask = make_ring_mask(np.shape(image),0.1 * OTF_outer_rad, OTF_outer_rad)
-    freq_above_noise = (fftarray_sq_log > threshold) * ring_mask
-    metric = np.count_nonzero(freq_above_noise)
-    return metric
-
-def measure_contrast_metric(image, **kwargs):
-    return (np.max(image) - np.min(image))/(np.max(image) + np.min(image))
-
-metric_function = {
-    'fourier': measure_fourier_metric,
-    'contrast': measure_contrast_metric,
-=======
 metric_function = {
     'fourier': metrics.measure_fourier_metric,
     'contrast': metrics.measure_contrast_metric,
     'fourier_power': metrics.measure_fourier_power_metric,
     'gradient': metrics.measure_gradient_metric,
     'second_moment': metrics.measure_second_moment_metric,
->>>>>>> 3b7f5855
 }
 
 class AdaptiveOpticsFunctions():
