#!/usr/bin/env python
# -*- coding: utf-8 -*-

## Copyright (C) 2018 Nicholas Hall <nicholas.hall@dtc.ox.ac.uk>, Josh Edwards
## <Josh.Edwards222@gmail.com> & Jacopo Antonello
## <jacopo.antonello@dpag.ox.ac.uk>
##
## microAO is free software: you can redistribute it and/or modify
## it under the terms of the GNU General Public License as published by
## the Free Software Foundation, either version 3 of the License, or
## (at your option) any later version.
##
## microAO is distributed in the hope that it will be useful,
## but WITHOUT ANY WARRANTY; without even the implied warranty of
## MERCHANTABILITY or FITNESS FOR A PARTICULAR PURPOSE.  See the
## GNU General Public License for more details.
##
## You should have received a copy of the GNU General Public License
## along with microAO.  If not, see <http://www.gnu.org/licenses/>.

# Import required packs
import numpy as np
import Pyro4
import time
import aotools
from microAO.aoAlg import AdaptiveOpticsFunctions

# Should fix this with multiple inheritance for this class!
aoAlg = AdaptiveOpticsFunctions()

from microscope.devices import Device
from microscope.devices import TriggerType
from microscope.devices import TriggerMode

import logging

unwrap_method = {
    'interferometry': aoAlg.unwrap_interferometry,
}

_logger = logging.getLogger(__name__)

wavefront_error_modes = ["RMS","Strehl"]

class AdaptiveOpticsDevice(Device):
    """Class for the adaptive optics device
    This class requires an adaptive element and a camera.
    Everything else is generated on or after __init__"""

    _CockpitTriggerType_to_TriggerType = {
        "SOFTWARE": TriggerType.SOFTWARE,
        "RISING_EDGE": TriggerType.RISING_EDGE,
        "FALLING_EDGE": TriggerType.FALLING_EDGE,
    }

    _CockpitTriggerModes_to_TriggerModes = {
        "ONCE": TriggerMode.ONCE,
        "START": TriggerMode.START,
    }

    def __init__(self, ao_element_uri, wavefront_uri=None, slm_uri=None, **kwargs):
        # Init will fail if devices it depends on aren't already running, but
        # deviceserver should retry automatically.
        super(AdaptiveOpticsDevice, self).__init__(**kwargs)
        # Adaptive optic element device.
        self.ao_element = Pyro4.Proxy('PYRO:%s@%s:%d' % (ao_element_uri[0].__name__,
                                                         ao_element_uri[1], ao_element_uri[2]))
        # Wavefront sensor. Must support soft_trigger for now.
        if wavefront_uri is not None:
            self.wavefront_camera = Pyro4.Proxy('PYRO:%s@%s:%d' % (wavefront_uri[0].__name__,
                                                                   wavefront_uri[1], wavefront_uri[2]))
        # SLM device
        if slm_uri is not None:
            self.slm = Pyro4.Proxy('PYRO:%s@%s:%d' % (slm_uri[0], slm_uri[1], slm_uri[2]))
        # self.ao_element.set_trigger(TriggerType.RISING_EDGE) #Set trigger type to rising edge
        self.numActuators = self.ao_element.n_actuators
        # Region of interest (i.e. pupil offset and radius) on camera.
        self.roi = None
        # Mask for the interferometric data
        self.mask = None
        # Mask to select phase information
        self.fft_filter = None
        # Phase acquisition method
        self.phase_method = 'interferometry'
        # Control Matrix
        self.controlMatrix = None
        # System correction
        self.flat_actuators_sys = np.zeros(self.numActuators)
        # Last applied actuators values
        self.last_actuator_values = None
        # Last applied actuators pattern
        self.last_actuator_patterns = None
        # Last applied phase image
        self.last_phase_pattern = None

        # Record the trigger type and modes that have been set
        self.last_trigger_type = None
        self.last_trigger_mode = None

        # We might not use all the actuators. Create a mask for the actuators outside
        # the pupil so we can selectively calibrate them. 0 denotes actuators at
        # the edge, i.e. outside the pupil, and 1 denotes actuators in the pupil

        # Preliminary mask for DeepSIM
        self.pupil_ac = np.ones(self.numActuators)

        try:
            assert np.shape(self.pupil_ac)[0] == self.numActuators
        except Exception:
            raise Exception("Length mismatch between pupil mask (%i) and "
                            "number of actuators (%i). Please provide a mask "
                            "of the correct length" % (np.shape(self.pupil_ac)[0],
                                                       self.numActuators))

        self._wavefront_error_mode = self.wavefront_rms_error

    def _on_shutdown(self):
        pass

    def initialize(self, *args, **kwargs):
        pass

    @Pyro4.expose
    def enable_camera(self):
        self.wavefront_camera.enable()

    @Pyro4.expose
    def disable_camera(self):
        self.wavefront_camera.disable()

    def generate_isosense_pattern_image(self, shape, dist, wavelength, NA, pixel_size):
        try:
            assert type(shape) is tuple
        except:
            raise Exception("Expected %s instead recieved %s" % (type((512, 512)), type(shape)))

        try:
            assert len(shape) == 2
        except:
            raise Exception("Expected tuple of length 2, instead recieved length %i" % len(shape))

        ray_crit_dist = (1.22 * wavelength) / (2 * NA)
        ray_crit_freq = 1 / ray_crit_dist
        max_freq = 1 / (2 * pixel_size)
        freq_ratio = ray_crit_freq / max_freq
        OTF_outer_radx = freq_ratio * (shape[1] / 2)
        OTF_outer_rady = freq_ratio * (shape[0] / 2)

        pattern_ft = np.zeros(shape)

        f1x = shape[1] // 2
        f1y = shape[0] // 2
        f2x = f1x - int(np.round(0.5 * OTF_outer_radx * dist))
        f2y = f1y - int(np.round(0.5 * OTF_outer_rady * dist))
        f3x = f1x + int(np.round(0.5 * OTF_outer_radx * dist))
        f3y = f1y + int(np.round(0.5 * OTF_outer_rady * dist))
        f4x = f1x - int(np.round(OTF_outer_radx * dist))
        f4y = f1y - int(np.round(OTF_outer_rady * dist))
        f5x = f1x + int(np.round(OTF_outer_radx * dist))
        f5y = f1y + int(np.round(OTF_outer_rady * dist))
        freq_loc_half = (np.asarray([f2y, f2y, f3y, f3y], dtype="int64"),
                         np.asarray([f2x, f3x, f2x, f3x], dtype="int64"))
        freq_loc_quart = (np.asarray([f1y, f1y, f4y, f5y], dtype="int64"),
                          np.asarray([f4x, f5x, f1x, f1x], dtype="int64"))
        pattern_ft[f1y, f1x] = 1
        pattern_ft[freq_loc_half] = 1 / 2
        pattern_ft[freq_loc_quart] = 1 / 4

        pattern_unscaled = abs(np.fft.fft2(np.fft.ifftshift(pattern_ft)))
        pattern = (pattern_unscaled / np.max(pattern_unscaled)) * ((2 ** 16) - 1)
        pattern = pattern.astype("uint16")
        return pattern

    @Pyro4.expose
    def apply_isosense_pattern(self, fill_frac, wavelength, NA, pixel_size):

        if fill_frac < 0 :
            raise ValueError("Fill fraction must be greater than 0")
        elif fill_frac > 100:
            raise ValueError("Fill fraction must be less than 100")
        else:
            pass
        ## Tell the SLM to prepare the pattern sequence.
        dist = fill_frac/100
        shape = self.slm.get_shape()
        pattern = self.generate_isosense_pattern_image(shape=shape, wavelength=wavelength,
                                          dist=dist, NA=NA, pixel_size=pixel_size)
        self.slm.set_custom_sequence(wavelength,[pattern,pattern])

    @Pyro4.expose
    def set_trigger(self, cp_ttype, cp_tmode):
        ttype = self._CockpitTriggerType_to_TriggerType[cp_ttype]
        tmode = self._CockpitTriggerModes_to_TriggerModes[cp_tmode]
        self.ao_element.set_trigger(ttype, tmode)

        self.last_trigger_type = cp_ttype
        self.last_trigger_mode = cp_tmode

    @Pyro4.expose
    def get_trigger(self):
        return self.last_trigger_type, self.last_trigger_mode

    @Pyro4.expose
    def get_pattern_index(self):
        return self.ao_element.get_pattern_index()

    @Pyro4.expose
    def get_n_actuators(self):
        return self.numActuators

    @Pyro4.expose
    def set_pupil_ac(self, pupil_ac):
        try:
            assert np.shape(pupil_ac)[0] == self.numActuators
        except Exception:
            raise Exception("Length mismatch between pupil mask (%i) and "
                            "number of actuators (%i). Please provide a mask "
                            "of the correct length" % (np.shape(pupil_ac)[0],
                                                       self.numActuators))

        self.pupil_ac = pupil_ac

    @Pyro4.expose
    def get_pupil_ac(self):
        return self.pupil_ac

    @Pyro4.expose
    def get_all_unwrap_methods(self):
        return unwrap_method.keys()

    @Pyro4.expose
    def get_unwrap_method(self):
        return self.phase_method

    @Pyro4.expose
    def set_unwrap_method(self, phase_method):
        if not phase_method in unwrap_method:
            raise Exception("TypeError: Not a phase unwrapping method. Check available unwrap methods.")
        else:
            self.phase_method = phase_method

    @Pyro4.expose
    def get_all_wavefront_error_modes(self):
        return wavefront_error_modes

    @Pyro4.expose
    def get_wavefront_error_mode(self):
        if self._wavefront_error_mode is self.wavefront_rms_error:
            mode = wavefront_error_modes[0]
        elif self._wavefront_error_mode is self.wavefront_strehl_ratio:
            mode = wavefront_error_modes[1]
        return mode

    @Pyro4.expose
    def set_wavefront_error_mode(self,mode):
        if not mode in wavefront_error_modes:
            raise Exception("TypeError: Not a valid wavefront error mode")
        else:
            if mode == wavefront_error_modes[0]:
                self._wavefront_error_mode = self.wavefront_rms_error
            elif mode == wavefront_error_modes[1]:
                self._wavefront_error_mode = self.wavefront_strehl_ratio

    @Pyro4.expose
    def set_metric(self,metric):
        aoAlg.set_metric(metric)

    @Pyro4.expose
    def get_metric(self):
        metric = aoAlg.get_metric()
        _logger.info("Current image quality metric is: %s" %metric)
        return metric

    @Pyro4.expose
    def set_system_flat(self, system_flat):
        self.flat_actuators_sys = system_flat

    @Pyro4.expose
    def get_system_flat(self):
        return self.flat_actuators_sys

    # This method is used for AO elements such as DMs which have actuators which require direct signal values to be set.
    @Pyro4.expose
    def send(self, values):
<<<<<<< HEAD
        _logger.info("Sending pattern to DM")
=======
        _logger.info("Sending pattern to AO element")
>>>>>>> df819e4b

        ttype, tmode = self.get_trigger()
        if ttype is not "SOFTWARE":
            self.set_trigger(cp_ttype="SOFTWARE", cp_tmode="ONCE")

        # Need to normalise patterns because general DM class expects 0-1 values
        values[values > 1.0] = 1.0
        values[values < 0.0] = 0.0

        try:
            self.ao_element.apply_pattern(values)
        except Exception as e:
            raise e

        self.last_actuator_values = values
        if (ttype, tmode) is not self.get_trigger():
            self.set_trigger(cp_ttype=ttype, cp_tmode=tmode)

    # This method is for AO elements such as SLMs where the phase shape can be applied directly by sending an image of
    # the desired phase.
    @Pyro4.expose
    def apply_phase_pattern(self, wavelength, pattern):
        ao_shape = self.ao_element.get_shape()
        try:
            assert(ao_shape == pattern.shape)
        except:
            raise Exception("AO element shape is (%i,%i), recieved pattern of shape (%i,%i)"
                            %(ao_shape[0], ao_shape[1], pattern.shape[0], pattern.shape[1]))

        self.ao_element.set_custom_sequence(wavelength,[pattern,pattern])
        self.last_phase_pattern = pattern

    @Pyro4.expose
    def get_last_actuator_values(self):
        return self.last_actuator_values

    @Pyro4.expose
    def get_last_phase_pattern(self):
        return self.last_phase_pattern

    @Pyro4.expose
    def queue_patterns(self, patterns):
        _logger.info("Queuing patterns on DM")

        ttype, tmode = self.get_trigger()
        if ttype is not "RISING_EDGE":
            self.set_trigger(cp_ttype="RISING_EDGE", cp_tmode="ONCE")

        # Need to normalise patterns because general DM class expects 0-1 values
        patterns[patterns > 1.0] = 1.0
        patterns[patterns < 0.0] = 0.0

        try:
            self.ao_element.queue_patterns(patterns)
        except Exception as e:
            raise e

        self.last_actuator_patterns = patterns
        if (ttype, tmode) is not self.get_trigger():
            self.set_trigger(cp_ttype=ttype, cp_tmode=tmode)

    @Pyro4.expose
    def get_last_actuator_patterns(self):
        return self.last_actuator_patterns

    @Pyro4.expose
    def set_roi(self, y0, x0, radius):
        self.roi = (int(np.round(y0)), int(np.round(x0)), int(np.round(radius)))
        try:
            assert self.roi is not None
        except:
            raise Exception("ROI assignment failed")

        # Mask will need to be reconstructed as radius has changed
        self.mask = aoAlg.make_mask(self.roi[2])
        try:
            assert self.mask is not None
        except:
            raise Exception("Mask construction failed")

        # Fourier filter should be erased, as it's probably wrong.
        ##Might be unnecessary
        self.fft_filter = None
        return

    @Pyro4.expose
    def get_roi(self):
        if np.any(self.roi) is None:
            raise Exception("No region of interest selected. Please select a region of interest")
        else:
            return self.roi

    @Pyro4.expose
    def get_fourierfilter(self):
        if np.any(self.fft_filter) is None:
            raise Exception("Fourier filter is None. Please construct Fourier filter")
        else:
            return self.fft_filter

    @Pyro4.expose
    def get_controlMatrix(self):
        if np.any(self.controlMatrix) is None:
            raise Exception("No control matrix calculated. Please calibrate the AO element")
        else:
            return self.controlMatrix

    @Pyro4.expose
    def set_controlMatrix(self, controlMatrix):
        self.controlMatrix = controlMatrix
        aoAlg.set_controlMatrix(controlMatrix)
        return

    @Pyro4.expose
    def reset(self):
        _logger.info("Resetting DM")
        last_ac = np.copy(self.last_actuator_values)
        self.send(np.zeros(self.numActuators) + 0.5)
        self.last_actuator_values = last_ac

    @Pyro4.expose
    def make_mask(self, radius):
        self.mask = aoAlg.make_mask(radius)
        return self.mask

    @Pyro4.expose
    def acquire_raw(self):
        self.acquiring = True
        while self.acquiring == True:
            try:
                data_raw, timestamp = self.wavefront_camera.grab_next_data()
                self.acquiring = False
            except Exception as e:
                if str(e) == str("ERROR 10: Timeout"):
                    _logger.info("Recieved Timeout error from camera. Waiting to try again...")
                    time.sleep(1)
                else:
                    _logger.info(type(e))
                    _logger.info("Error is: %s" % (e))
                    raise e
        return data_raw

    @Pyro4.expose
    def acquire(self):
        self.acquiring = True
        while self.acquiring == True:
            try:
                data_raw, timestamp = self.wavefront_camera.grab_next_data()
                self.acquiring = False
            except Exception as e:
                if str(e) == str("ERROR 10: Timeout"):
                    _logger.info("Recieved Timeout error from camera. Waiting to try again...")
                    time.sleep(1)
                else:
                    _logger.info(type(e))
                    _logger.info("Error is: %s" % (e))
                    raise e
        if np.any(self.roi) is None:
            data = data_raw
        else:
            data_cropped = np.zeros((self.roi[2] * 2, self.roi[2] * 2), dtype=float)
            data_cropped[:, :] = data_raw[self.roi[0] - self.roi[2]:self.roi[0] + self.roi[2],
                                 self.roi[1] - self.roi[2]:self.roi[1] + self.roi[2]]
            if np.any(self.mask) is None:
                self.mask = self.make_mask(self.roi[2])
                data = data_cropped
            else:
                data = data_cropped * self.mask
        return data

    @Pyro4.expose
    def set_fourierfilter(self, test_image, region=None):
        # Ensure an ROI is defined so a masked image is obtained
        try:
            assert np.any(self.roi) is not None
        except:
            raise Exception("No region of interest selected. Please select a region of interest")

        try:
            self.fft_filter = aoAlg.make_fft_filter(test_image, region=region)
        except Exception as e:
            _logger.info(e)
        return self.fft_filter

    @Pyro4.expose
    def check_unwrap_conditions(self, image=None):
        if self.phase_method == 'interferometry':
            if np.any(self.mask) is None:
                raise Exception("Mask is None. Please construct mask.")
            else:
                pass
            if np.any(self.fft_filter) is None:
                if image is not None:
                    self.set_fourierfilter(image)
                else:
                    raise Exception("Fourier filter is None. Please construct Fourier filter")
            else:
                pass

    @Pyro4.expose
    def phaseunwrap(self, image=None):
        # Ensure an ROI is defined so a masked image is obtained
        try:
            assert np.any(self.roi) is not None
        except:
            raise Exception("No region of interest selected. Please select a region of interest")

        if np.any(image) is None:
            image = self.acquire()

        # Ensure the conditions for phase unwrapping are in satisfied
        self.check_unwrap_conditions()

        out = unwrap_method[self.phase_method](image)
        return out

    @Pyro4.expose
    def getzernikemodes(self, image_unwrap, noZernikeModes, resize_dim=128):
        coef = aoAlg.get_zernike_modes(image_unwrap, noZernikeModes, resize_dim=resize_dim)
        return coef

    @Pyro4.expose
    def createcontrolmatrix(self, imageStack, noZernikeModes, pokeSteps, pupil_ac=None, threshold=0.005):
        # Ensure an ROI is defined so a masked image is obtained
        try:
            assert np.any(self.roi) is not None
        except:
            raise Exception("No region of interest selected. Please select a region of interest")

        # Ensure the conditions for phase unwrapping are in satisfied
        self.check_unwrap_conditions(imageStack[0,:,:])

        if np.any(pupil_ac == None):
            pupil_ac = self.pupil_ac
        else:
            pass

        noImages, y, x = np.shape(imageStack)
        numPokeSteps = len(pokeSteps)

        assert x == y
        edge_mask = np.sqrt(
            (np.arange(-x / 2.0, x / 2.0) ** 2).reshape((x, 1)) + (np.arange(-x / 2.0, x / 2.0) ** 2)) < ((x / 2.0) - 3)
        all_zernikeModeAmp = []
        all_pokeAmps = []

        curr_calc = 0
        for ac in range(self.numActuators):
            image_stack_cropped = np.zeros((numPokeSteps, y, x))
            unwrapped_stack_cropped = np.zeros((numPokeSteps, y, x))

            # Determine if the current actuator is in the pupil
            if pupil_ac[ac] == 1:
                pokeAc = np.zeros(self.numActuators)
                zernikeModeAmp_list = []

                for im in range(numPokeSteps):
                    curr_calc += 1
                    # Acquire the current poke image
                    poke_image = imageStack[curr_calc - 1, :, :]
                    image_stack_cropped[im, :, :] = poke_image

                    # Unwrap the current image
                    image_unwrap = unwrap_method[self.phase_method](poke_image)
                    unwrapped_stack_cropped[im, :, :] = image_unwrap

                    # Check the current phase map for discontinuities which can interfere with the Zernike mode measurements
                    diff_image = abs(np.diff(np.diff(image_unwrap, axis=1), axis=0)) * edge_mask[:-1, :-1]
                    no_discontinuities = np.shape(np.where(diff_image > 2 * np.pi))[1]
                    if no_discontinuities > (x * y) / 1000.0:
                        _logger.info("Unwrap image %d/%d contained discontinuites" % (curr_calc, noImages))
                        _logger.info("Zernike modes %d/%d not calculated" % (curr_calc, noImages))
                    else:
                        pokeAc[ac] = pokeSteps[im]
                        all_pokeAmps.append(pokeAc.tolist())
                        _logger.info("Calculating Zernike modes %d/%d..." % (curr_calc, noImages))

                    curr_amps = aoAlg.get_zernike_modes(image_unwrap, noZernikeModes)
                    zernikeModeAmp_list.append(curr_amps)
                    all_zernikeModeAmp.append(curr_amps)
            np.save("image_stack_cropped_ac_%i" % ac, image_stack_cropped)
            np.save("unwrap_stack_cropped_ac_%i" % ac, unwrapped_stack_cropped)

        all_zernikeModeAmp = np.asarray(all_zernikeModeAmp)
        all_pokeAmps = np.asarray(all_pokeAmps)

        _logger.info("Computing Control Matrix")
        self.controlMatrix = aoAlg.create_control_matrix(zernikeAmps=all_zernikeModeAmp,
                                                         pokeSteps=all_pokeAmps,
                                                         numActuators=self.numActuators,
                                                         pupil_ac=self.pupil_ac,
                                                         threshold=threshold)
        _logger.info("Control Matrix computed")
        return self.controlMatrix

    @Pyro4.expose
    def acquire_unwrapped_phase(self):
        # Ensure an ROI is defined so a masked image is obtained
        try:
            assert np.any(self.roi) is not None
        except:
            raise Exception("No region of interest selected. Please select a region of interest")

        # Ensure the conditions for phase unwrapping are in satisfied
        self.check_unwrap_conditions()

        interferogram = self.acquire()
        interferogram_unwrap = self.phaseunwrap(interferogram)
        _logger.info("Phase unwrapped ")
        return interferogram, interferogram_unwrap

    @Pyro4.expose
    def measure_zernike(self, noZernikeModes):
        interferogram, unwrapped_phase = self.acquire_unwrapped_phase()
        zernike_amps = self.getzernikemodes(unwrapped_phase, noZernikeModes)
        return zernike_amps

    @Pyro4.expose
    def wavefront_rms_error(self, phase_map=None):
        if phase_map is None:
            phase_map = self.acquire_unwrapped_phase()

        if self.mask is None:
            self.make_mask(phase_map.shape//2)

        true_flat = np.zeros(np.shape(phase_map))
        rms_error = np.sqrt(np.mean((true_flat[self.mask] - phase_map[self.mask]) ** 2))
        return rms_error

    @Pyro4.expose
    def wavefront_strehl_ratio(self, phase_map=None):
        if phase_map is None:
            phase_map = self.acquire_unwrapped_phase()

        if self.mask is None:
            self.make_mask(phase_map.shape//2)

        strehl_ratio = np.exp(-np.mean((phase_map[self.mask] - np.mean(phase_map[self.mask])) ** 2))
        return strehl_ratio

    @Pyro4.expose
    def calibrate(self, numPokeSteps=5, noZernikeModes=69, threshold=0.005):
        self.wavefront_camera.set_exposure_time(0.1)
        # Ensure an ROI is defined so a masked image is obtained
        try:
            assert np.any(self.roi) is not None
        except:
            raise Exception("No region of interest selected. Please select a region of interest")

        test_image = np.asarray(self.acquire())
        (y, x) = np.shape(test_image)

        # Ensure the conditions for phase unwrapping are in satisfied
        self.check_unwrap_conditions(test_image)

        nzernike = self.numActuators

        poke_min = 0.25
        poke_max = 0.75
        pokeSteps = np.linspace(poke_min, poke_max, numPokeSteps)
        noImages = numPokeSteps * (np.shape(np.where(self.pupil_ac == 1))[1])

        assert x == y
        edge_mask = np.sqrt(
            (np.arange(-x / 2.0, x / 2.0) ** 2).reshape((x, 1)) + (np.arange(-x / 2.0, x / 2.0) ** 2)) < ((x / 2.0) - 3)
        all_zernikeModeAmp = []
        all_pokeAmps = []

        actuator_values = np.zeros((noImages, nzernike)) + 0.5
        for ii in range(nzernike):
            for jj in range(numPokeSteps):
                actuator_values[(numPokeSteps * ii) + jj, ii] = pokeSteps[jj]

        curr_calc = 0
        for ac in range(self.numActuators):
            image_stack_cropped = np.zeros((numPokeSteps, y, x))
            unwrapped_stack_cropped = np.zeros((numPokeSteps, y, x))

            # Determine if the current actuator is in the pupil
            if self.pupil_ac[ac] == 1:
                pokeAc = np.zeros(self.numActuators)
                zernikeModeAmp_list = []

                for im in range(numPokeSteps):
                    curr_calc += 1
                    try:
                        self.send(actuator_values[(curr_calc - 1), :])
                    except:
                        _logger.info("Actuator values being sent:")
                        _logger.info(actuator_values[(curr_calc - 1), :])
                        _logger.info("Shape of actuator vector:")
                        _logger.info(np.shape(actuator_values[(curr_calc - 1), :]))
                    _logger.info("Frame %i/%i captured" % (curr_calc, noImages))

                    # Acquire the current poke image
                    poke_image = self.acquire()
                    image_stack_cropped[im, :, :] = poke_image

                    # Unwrap the current image
                    image_unwrap = unwrap_method[self.phase_method](poke_image)
                    unwrapped_stack_cropped[im, :, :] = image_unwrap

                    # Check the current phase map for discontinuities which can interfere with the Zernike mode measurements
                    diff_image = abs(np.diff(np.diff(image_unwrap, axis=1), axis=0)) * edge_mask[:-1, :-1]
                    no_discontinuities = np.shape(np.where(diff_image > 2 * np.pi))[1]
                    if no_discontinuities > (x * y) / 1000.0:
                        _logger.info("Unwrap image %d/%d contained discontinuites" % (curr_calc, noImages))
                        _logger.info("Zernike modes %d/%d not calculated" % (curr_calc, noImages))
                    else:
                        pokeAc[ac] = pokeSteps[im]
                        all_pokeAmps.append(pokeAc.tolist())
                        _logger.info("Calculating Zernike modes %d/%d..." % (curr_calc, noImages))

                    curr_amps = aoAlg.get_zernike_modes(image_unwrap, noZernikeModes)
                    zernikeModeAmp_list.append(curr_amps)
                    all_zernikeModeAmp.append(curr_amps)
            zernikeModeAmp = np.asarray(zernikeModeAmp_list)
            np.save("image_stack_cropped_ac_%i" % ac, image_stack_cropped)
            np.save("unwrap_stack_cropped_ac_%i" % ac, unwrapped_stack_cropped)
            np.save("zernikeModeAmp_ac_%i" % ac, zernikeModeAmp)

        all_zernikeModeAmp = np.asarray(all_zernikeModeAmp)
        all_pokeAmps = np.asarray(all_pokeAmps)
        np.save("all_zernikeModeAmp", all_zernikeModeAmp)
        np.save("all_pokeAmps", all_pokeAmps)
        self.reset()

        _logger.info("Computing Control Matrix")
        self.controlMatrix = aoAlg.create_control_matrix(zernikeAmps=all_zernikeModeAmp,
                                                         pokeSteps=all_pokeAmps,
                                                         numActuators=self.numActuators,
                                                         pupil_ac=self.pupil_ac,
                                                         threshold=threshold)
        _logger.info("Control Matrix computed")
        np.save("control_matrix", self.controlMatrix)
        return self.controlMatrix

    # This method of wavefront flattening should be used when the wavefront sensor defined in __init__ is being used to
    # directly measure the phase wavefront.
    @Pyro4.expose
    def flatten_phase(self, iterations=1, error_thresh=np.inf, z_modes_ignore=None):
        # Ensure an ROI is defined so a masked image is obtained
        try:
            assert np.any(self.roi) is not None
        except:
            raise Exception("No region of interest selected. Please select a region of interest")

        # Ensure the conditions for phase unwrapping are in satisfied
        self.check_unwrap_conditions()

        # Check dimensions match
        numActuators, nzernike = np.shape(self.controlMatrix)
        try:
            assert numActuators == self.numActuators
        except:
            raise Exception("Control Matrix dimension 0 axis and number of "
                            "actuators do not match.")
        # Set which modes to ignore while flattening
        if np.any(z_modes_ignore) is None:
            # By default, ignore piston, tip and tilt
            z_modes_ignore = np.asarray(range(nzernike)) > 2
        else:
            # If we have more Zernike modes to ignore than in the control matrix, crop to the correct number
            if len(z_modes_ignore) > nzernike:
                z_modes_ignore = z_modes_ignore[:nzernike]
            # If we have fewer Zernike modes to ignore than in the control matrix, pad with zeros (i.e. ignore all the
            # Zernike modes the user didn't specify)
            elif len(z_modes_ignore) < nzernike:
                z_modes_ignore = np.pad(z_modes_ignore, (0,len(z_modes_ignore)-nzernike),
                                        mode="constant", constant_values=0)
            else:
                pass

        best_flat_actuators = np.zeros(numActuators) + 0.5
        best_z_amps_corrected = np.zeros(nzernike)
        self.send(best_flat_actuators)
        # Get a measure of the RMS phase error of the uncorrected wavefront
        # The corrected wavefront should be better than this
        image = self.acquire()
        x, y = image.shape
        assert x == y
        best_error = np.inf
        ii = 0
        while (iterations > ii) or (best_error > error_thresh):
            _logger.info("Correction iteration %i/%i" % (ii + 1, iterations))
            # Measure the current wavefront and calculate the Zernike modes to apply to correct
            image = self.acquire()
            correction_wavefront = unwrap_method[self.phase_method](image)
            edge_mask = np.sqrt(
                (np.arange(-x / 2.0, x / 2.0) ** 2).reshape((x, 1)) + (np.arange(-x / 2.0, x / 2.0) ** 2)) < (
                                (x / 2.0) - 3)
            diff_correction_wavefront = abs(np.diff(np.diff(correction_wavefront, axis=1), axis=0)) * edge_mask[:-1, :-1]
            no_discontinuities_correction = np.shape(np.where(diff_correction_wavefront > 2 * np.pi))[1]
            z_amps = self.getzernikemodes(correction_wavefront, nzernike)
<<<<<<< HEAD
=======

            ## Here we ignore piston, tip and tilt since they are not true optical aberrations
>>>>>>> df819e4b
            correction_wavefront_mptt = correction_wavefront - aotools.phaseFromZernikes(z_amps[0:3], x)
            current_error = self._wavefront_error_mode(correction_wavefront_mptt)
            z_amps = z_amps * z_modes_ignore
            flat_actuators = self.set_phase((-1.0 * z_amps), offset=best_flat_actuators)
            time.sleep(1)

            # Now that the wavefront is corrected, measure it again and calculate RMS deformation
            image = self.acquire()
            corrected_wavefront = unwrap_method[self.phase_method](image)
            diff_corrected_wavefront = abs(np.diff(np.diff(corrected_wavefront, axis=1), axis=0)) * edge_mask[:-1,
                                                                                                      :-1]
            no_discontinuities_corrected = np.shape(np.where(diff_corrected_wavefront > 2 * np.pi))[1]
            z_amps_corrected = self.getzernikemodes(corrected_wavefront, nzernike)
<<<<<<< HEAD
=======

            ## Here we ignore piston, tip and tilt since they are not true optical aberrations
>>>>>>> df819e4b
            corrected_wavefront_mptt = corrected_wavefront - aotools.phaseFromZernikes(z_amps_corrected[0:3], x)
            corrected_error = self._wavefront_error_mode(corrected_wavefront_mptt)
            _logger.info("Current wavefront error is %.5f. Wavefront error before correction %.5f."
                         "Best is %.5f" % (corrected_error, current_error, best_error))
            if corrected_error < best_error and corrected_error < current_error:
                if no_discontinuities_corrected > ((x * y) / 1000.0):
                    _logger.info("Too many discontinuities in wavefront unwrap")
                else:
                    best_flat_actuators = np.copy(flat_actuators)
                    best_z_amps_corrected = np.copy(z_amps)
                    best_error = np.copy(corrected_error)
            elif corrected_error < best_error:
                _logger.info("Wavefront error worse than before")
            else:
                _logger.info("No improvement in Wavefront error")
            self.send(best_flat_actuators)
            ii += 1
        self.send(best_flat_actuators)
        return best_flat_actuators, best_z_amps_corrected

    @Pyro4.expose
    def set_phase(self, applied_z_modes, offset=None):
        try:
            actuator_pos = aoAlg.ac_pos_from_zernike(applied_z_modes, self.numActuators)
        except Exception as err:
            _logger.info(err)
            raise err
        if np.any(offset) is None:
            actuator_pos += 0.5
        else:
            actuator_pos += offset
        self.send(actuator_pos)
        return actuator_pos

    @Pyro4.expose
    def assess_character(self, modes_tba=None):
        # Ensure the conditions for phase unwrapping are in satisfied
        self.check_unwrap_conditions()

        if modes_tba is None:
            modes_tba = self.controlMatrix.shape[1]
        assay = np.zeros((modes_tba, modes_tba))
        applied_z_modes = np.zeros(modes_tba)
        for ii in range(modes_tba):
            self.reset()
            z_modes_ac0 = self.measure_zernike(modes_tba)
            applied_z_modes[ii] = 1
            self.set_phase(applied_z_modes)
            _logger.info("Appling Zernike mode %i/%i" % (ii+1, modes_tba))
            acquired_z_modes = self.measure_zernike(modes_tba)
            _logger.info("Measured phase")
            assay[:, ii] = acquired_z_modes - z_modes_ac0
            applied_z_modes[ii] = 0.0
        self.reset()
        return assay

    @Pyro4.expose
    def correct_direct_sensing(self, image, z_modes_ignore=None):
        # Ensure an ROI is defined so a masked image is obtained
        try:
            assert np.any(self.roi) is not None
        except:
            raise Exception("No region of interest selected. Please select a region of interest")

        # Ensure the conditions for phase unwrapping are in satisfied
        self.check_unwrap_conditions()

        # Check dimensions match
        numActuators, nzernike = np.shape(self.controlMatrix)
        try:
            assert numActuators == self.numActuators
        except:
            raise Exception("Control Matrix dimension 0 axis and number of "
                            "actuators do not match.")
        # Set which modes to ignore while flattening
        if np.any(z_modes_ignore) is None:
            # By default, ignore piston, tip and tilt
            z_modes_ignore = np.asarray(range(nzernike)) > 2
        else:
            # If we have more Zernike modes to ignore than in the control matrix, crop to the correct number
            if len(z_modes_ignore) > nzernike:
                z_modes_ignore = z_modes_ignore[:nzernike]
            # If we have fewer Zernike modes to ignore than in the control matrix, pad with zeros (i.e. ignore all the
            # Zernike modes the user didn't specify)
            elif len(z_modes_ignore) < nzernike:
                z_modes_ignore = np.pad(z_modes_ignore, (0, len(z_modes_ignore) - nzernike),
                                        mode="constant", constant_values=0)
            else:
                pass

        x, y = image.shape
        assert x == y

        correction_wavefront = unwrap_method[self.phase_method](image)
        edge_mask = np.sqrt(
            (np.arange(-x / 2.0, x / 2.0) ** 2).reshape((x, 1)) + (np.arange(-x / 2.0, x / 2.0) ** 2)) < (
                            (x / 2.0) - 3)
        diff_correction_wavefront = abs(np.diff(np.diff(correction_wavefront, axis=1), axis=0)) * edge_mask[:-1, :-1]
        no_discontinuities_correction = np.shape(np.where(diff_correction_wavefront > 2 * np.pi))[1]
        if no_discontinuities_correction > ((x * y) / 1000.0):
            _logger.info("Too many discontinuities in wavefront unwrap")
            return
        else:
            z_amps = self.getzernikemodes(correction_wavefront, nzernike)
            z_amps = z_amps * z_modes_ignore
            flat_actuators = self.set_phase((-1.0 * z_amps), offset=self.last_actuator_patterns)
            return z_amps, flat_actuators

    @Pyro4.expose
    def measure_metric(self, image, **kwargs):
        metric = aoAlg.measure_metric(image, **kwargs)
        return metric

    @Pyro4.expose
    def correct_sensorless_single_mode(self, image_stack, zernike_applied, nollIndex,
                                       wavelength, NA, pixel_size, offset=None):
        z_amps = np.zeros(self.numActuators)
        amp_to_correct = aoAlg.find_zernike_amp_sensorless(image_stack, zernike_applied, wavelength=wavelength, NA=NA,
                                                           pixel_size=pixel_size)
        if abs(amp_to_correct) <= 1.5 * (np.max(zernike_applied)-np.min(zernike_applied)):
            _logger.info("Amplitude calculated = %f" % amp_to_correct)
        else:
            _logger.info("Amplitude calculated = %f" % amp_to_correct)
            _logger.info("Amplitude magnitude too large. Defaulting to 0.")
            amp_to_correct = 0
        z_amps[nollIndex - 1] = -1.0 * amp_to_correct
        if np.any(offset) == None:
            ac_pos_correcting = self.set_phase(z_amps)
        else:
            ac_pos_correcting = self.set_phase(z_amps, offset=offset)
        return amp_to_correct, ac_pos_correcting

    @Pyro4.expose
    def correct_sensorless_all_modes(self, full_image_stack, full_zernike_applied, nollZernike, wavelength, NA,
                                     pixel_size, offset=None):
        # May change this function later if we hand control of other cameras to the composite device
        coef = aoAlg.get_zernike_modes_sensorless(full_image_stack, full_zernike_applied, nollZernike=nollZernike,
                                                  wavelength=wavelength, NA=NA, pixel_size=pixel_size)
        if np.any(offset) is None:
            ac_pos_correcting = self.set_phase(coef)
        else:
            ac_pos_correcting = self.set_phase(coef, offset=offset)
        return coef, ac_pos_correcting<|MERGE_RESOLUTION|>--- conflicted
+++ resolved
@@ -282,11 +282,7 @@
     # This method is used for AO elements such as DMs which have actuators which require direct signal values to be set.
     @Pyro4.expose
     def send(self, values):
-<<<<<<< HEAD
-        _logger.info("Sending pattern to DM")
-=======
         _logger.info("Sending pattern to AO element")
->>>>>>> df819e4b
 
         ttype, tmode = self.get_trigger()
         if ttype is not "SOFTWARE":
@@ -780,11 +776,8 @@
             diff_correction_wavefront = abs(np.diff(np.diff(correction_wavefront, axis=1), axis=0)) * edge_mask[:-1, :-1]
             no_discontinuities_correction = np.shape(np.where(diff_correction_wavefront > 2 * np.pi))[1]
             z_amps = self.getzernikemodes(correction_wavefront, nzernike)
-<<<<<<< HEAD
-=======
 
             ## Here we ignore piston, tip and tilt since they are not true optical aberrations
->>>>>>> df819e4b
             correction_wavefront_mptt = correction_wavefront - aotools.phaseFromZernikes(z_amps[0:3], x)
             current_error = self._wavefront_error_mode(correction_wavefront_mptt)
             z_amps = z_amps * z_modes_ignore
@@ -798,11 +791,8 @@
                                                                                                       :-1]
             no_discontinuities_corrected = np.shape(np.where(diff_corrected_wavefront > 2 * np.pi))[1]
             z_amps_corrected = self.getzernikemodes(corrected_wavefront, nzernike)
-<<<<<<< HEAD
-=======
 
             ## Here we ignore piston, tip and tilt since they are not true optical aberrations
->>>>>>> df819e4b
             corrected_wavefront_mptt = corrected_wavefront - aotools.phaseFromZernikes(z_amps_corrected[0:3], x)
             corrected_error = self._wavefront_error_mode(corrected_wavefront_mptt)
             _logger.info("Current wavefront error is %.5f. Wavefront error before correction %.5f."
@@ -917,8 +907,8 @@
         return metric
 
     @Pyro4.expose
-    def correct_sensorless_single_mode(self, image_stack, zernike_applied, nollIndex,
-                                       wavelength, NA, pixel_size, offset=None):
+    def correct_sensorless_single_mode(self, image_stack, zernike_applied, nollIndex, offset=None,
+                                       wavelength=500 * 10 ** -9, NA=1.1, pixel_size=0.1193 * 10 ** -6):
         z_amps = np.zeros(self.numActuators)
         amp_to_correct = aoAlg.find_zernike_amp_sensorless(image_stack, zernike_applied, wavelength=wavelength, NA=NA,
                                                            pixel_size=pixel_size)
