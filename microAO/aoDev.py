--- conflicted
+++ resolved
@@ -204,21 +204,20 @@
         return self.pupil_ac
 
     @Pyro4.expose
-<<<<<<< HEAD
     def apply_isosense_pattern(self, dist, wavelength, NA=1.1, pixel_size=0.1193 * 10 ** -6):
         shape = self.slm.get_shape()
         pattern = generate_pattern_image(shape, dist, wavelength, NA, pixel_size)
         self.slm.set_custom_sequence(wavelength,[pattern,pattern])
-=======
+
+    @Pyro4.expose
     def set_metric(self,metric):
         aoAlg.set_metric(metric)
 
+    @Pyro4.expose
     def get_metric(self):
         metric = aoAlg.get_metric()
         self._logger.info("Current image quality metric is: %s" %metric)
         return metric
-
->>>>>>> 0001b7b4
 
     @Pyro4.expose
     def send(self, values):
