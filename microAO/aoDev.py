--- conflicted
+++ resolved
@@ -753,12 +753,8 @@
             # Now that the wavefront is corrected, measure it again and calculate RMS deformation
             image = self.acquire()
             corrected_wavefront = unwrap_method[self.phase_method](image)
-<<<<<<< HEAD
-            current_error = self._wavefront_error_mode(corrected_wavefront)
-=======
             corrected_wavefront_mptt = corrected_wavefront - aotools.phaseFromZernikes(z_amps[0:3], x)
             current_error = self._wavefront_error_mode(corrected_wavefront_mptt)
->>>>>>> dbd7f3ec
             _logger.info("Current wavefront error is %.5f. Best is %.5f" % (current_error, best_error))
             if current_error < best_error:
                 if no_discontinuities > (x * y) / 1000.0:
@@ -768,17 +764,11 @@
                     best_error = np.copy(current_error)
                     self.send(best_flat_actuators)
             elif current_error > best_error:
-<<<<<<< HEAD
-                _logger.info("Wavefront error worse than before")
-            else:
-                _logger.info("No improvement in Wavefront error")
-=======
                 self._logger.info("Wavefront error worse than before")
                 self.send(best_flat_actuators)
             else:
                 self._logger.info("No improvement in Wavefront error")
                 self.send(best_flat_actuators)
->>>>>>> dbd7f3ec
             ii += 1
         self.send(best_flat_actuators)
         return best_flat_actuators
